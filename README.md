# Iceberg

The idea behind this was to make a simple and functional rewrite of plex debrid that seemed to get a bit clustered.

Rewrite of plex_debrid project, limited functionality:
- Services include: plex, mdblist, torrentio and realdebrid

TODO:
- ~~Real-debrid should download only one file per stream, lets avoid collections~~
- ~~Modify scraping logic to try scaping once a day if not found?~~
- ~~Add overseerr support, mostly done~~; still need to mark items as available?
- ~~Store data with pickle~~
- ~~Improve logging...~~
- ~~Update plex libraries for changes, ongoing... ~~; (functional but we need to be more specific when to update)
- Add frontend, ongoing... (adding api endpoints as we go along)
- ~~Add support for shows, ongoing...~~ (Functionalish, needs work...)
- Implement uncached download in real-rebrid, dont know if we need this, movies seem to work ok...
- Implement updating quality of fetched items if below something


## Running the project

```
pip install -r requirements.txt
```

```
python3 backend/main.py
```

```
cd frontend
<<<<<<< HEAD
npm install
npm run start
=======

npm install
npm run dev

# OR

pnpm install
pnpm run dev
>>>>>>> d958a4ba
```<|MERGE_RESOLUTION|>--- conflicted
+++ resolved
@@ -30,10 +30,6 @@
 
 ```
 cd frontend
-<<<<<<< HEAD
-npm install
-npm run start
-=======
 
 npm install
 npm run dev
@@ -42,5 +38,4 @@
 
 pnpm install
 pnpm run dev
->>>>>>> d958a4ba
 ```